--- conflicted
+++ resolved
@@ -39,11 +39,8 @@
   "dependencies": {
     "body-parser": "^1.17.1",
     "express": "^4.15.2",
-<<<<<<< HEAD
     "request": "^2.81.0",
-=======
     "request-promise": "^4.2.0",
->>>>>>> 34b0909f
     "underscore": "^1.8.3"
   },
   "devDependencies": {
