import { Cookie } from 'tough-cookie';
import { CookieParseError } from './errors';

/**
 *
 * @param response
 * @return {undefined|Array}
 */
export const getCookiesFromResponse = (response) => {
<<<<<<< HEAD
    const headers = typeof response.headers === 'function' ? response.headers() : response.headers;
    let cookies;
=======
    const { headers } = response;
    const cookieHeader = headers['set-cookie'] || '';
>>>>>>> 0235036b

    try {
        return Array.isArray(cookieHeader) ? cookieHeader.map(Cookie.parse) : [Cookie.parse(cookieHeader)];
    } catch (e) {
        throw new CookieParseError(cookieHeader);
    }
};<|MERGE_RESOLUTION|>--- conflicted
+++ resolved
@@ -7,13 +7,8 @@
  * @return {undefined|Array}
  */
 export const getCookiesFromResponse = (response) => {
-<<<<<<< HEAD
     const headers = typeof response.headers === 'function' ? response.headers() : response.headers;
-    let cookies;
-=======
-    const { headers } = response;
     const cookieHeader = headers['set-cookie'] || '';
->>>>>>> 0235036b
 
     try {
         return Array.isArray(cookieHeader) ? cookieHeader.map(Cookie.parse) : [Cookie.parse(cookieHeader)];
