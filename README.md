--- conflicted
+++ resolved
@@ -497,8 +497,7 @@
 
 <div id="include-readme-3">
 
-<<<<<<< HEAD
-=======
+
 #### Puppeteer Live View
 
 Enables real time inspection of individual Puppeteer browser instances by starting a web server @ `localhost:4321`. This is especially useful when using headless mode or a remote instance.
@@ -572,7 +571,6 @@
 If you want to use <a href="https://www.apify.com/docs/proxy" target="_blank">Apify Proxy</a> locally
 then you must define an environment variable <code>PROXY_PASSWORD</code> with password you find at
 <a href="https://my.apify.com/proxy" target="_blank">https://my.apify.com/proxy</a>.
->>>>>>> b97e9f14
 
 ## Promises vs. callbacks
 
